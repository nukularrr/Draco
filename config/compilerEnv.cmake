--- conflicted
+++ resolved
@@ -185,22 +185,14 @@
       include( unix-clang )
     endif()
   elseif( "${CMAKE_CXX_COMPILER_ID}" STREQUAL "GNU" )
-<<<<<<< HEAD
-    include( unix-g++ )
-=======
     include( unix-g++ )  
   elseif( "${CMAKE_CXX_COMPILER_ID}" STREQUAL "MSVC" )
     include( windows-cl )
->>>>>>> 7dbad905
   else()
     # missing CMAKE_CXX_COMPILER_ID? - try to match the the compiler path+name
     # to a string.
     if( ${my_cxx_compiler} MATCHES "pgCC" OR
-<<<<<<< HEAD
-        ${my_cxx_compiler} MATCHES "pgc++" )
-=======
         ${my_cxx_compiler} MATCHES "pgc[+][+]" )
->>>>>>> 7dbad905
       include( unix-pgi )
     elseif( ${my_cxx_compiler} MATCHES "CC" )
       message( FATAL_ERROR
@@ -482,6 +474,95 @@
     endif()
   endif()
 
+  # ------------------------------------------------------------
+  # Allinea MAP
+  # ------------------------------------------------------------
+  # Note 1: Allinea MAP should work on regular Linux without this setup.
+  # Note 2: I have demonstrated that MAP works under Cray environments only when
+  #    (a) compiling with the compiler option '-dynamic',
+  #    (b) the Allinea sampler libraries are generated on the same filesystem as
+  #        the build, and
+  #    (c) These libraries are linked when generated executables.
+  # Note 3: Linking the allinea sampler libraries into generated executables
+  #        shows up in component_macros near 'add_executable' commands via the
+  #        target_link_libraries command.
+
+  option( USE_ALLINEA_MAP
+    "If Allinea MAP is available, should we link against those libraries?" OFF )
+
+  if( USE_ALLINEA_MAP )
+    # Ref: www.nersc.gov/users/software/performance-and-debugging-tools/MAP
+    if( CRAY_PE )
+      set( platform_cray "--platform=cray")
+    endif()
+    if( NOT DEFINED ENV{ALLINEA_LICENSE_DIR} AND NOT DEFINED ENV{DDT_LICENSE_FILE} )
+      message( FATAL_ERROR "You must load the Allinea module first!")
+    endif()
+    if( "${DRACO_LIBRARY_TYPE}" STREQUAL "STATIC")
+      if( NOT EXISTS ${PROJECT_BINARY_DIR}/allinea-profiler.ld )
+        message( STATUS "Generating allinea-profiler.ld...")
+        # message( "make-profiler-libraries ${platform_cray} --lib-type=static")
+        execute_process(
+          COMMAND make-profiler-libraries ${platform_cray} --lib-type=static
+          WORKING_DIRECTORY ${PROJECT_BINARY_DIR}
+          OUTPUT_QUIET
+          )
+        message( STATUS "Generating allinea-profiler.ld...done")
+      endif()
+      set( CMAKE_EXE_LINKER_FLAGS "${CMAKE_EXE_LINKER_FLAGS} -Wl,@${PROJECT_BINARY_DIR}/allinea-profiler.ld")
+
+    elseif( USE_ALLINEA_MAP AND "${DRACO_LIBRARY_TYPE}" STREQUAL "SHARED")
+
+      if( NOT EXISTS ${PROJECT_BINARY_DIR}/libmap-sampler.so )
+        message( STATUS "Generating allinea-sampler.so...")
+        # message( "make-profiler-libraries ${platform_cray}")
+        execute_process(
+          COMMAND make-profiler-libraries ${platform_cray}
+          WORKING_DIRECTORY ${PROJECT_BINARY_DIR}
+          OUTPUT_QUIET
+          )
+        message( STATUS "Generating allinea-sampler.so...done")
+      endif()
+      find_library( map-sampler-pmpi
+        NAMES map-sampler-pmpi
+        PATHS ${PROJECT_BINARY_DIR}
+        NO_DEFAULT_PATH
+        )
+      find_library( map-sampler
+        NAMES map-sampler
+        PATHS ${PROJECT_BINARY_DIR}
+        NO_DEFAULT_PATH
+        )
+      set( CMAKE_EXE_LINKER_FLAGS "${CMAKE_EXE_LINKER_FLAGS} -Wl,--eh-frame-hdr")
+      # set( CMAKE_EXE_LINKER_FLAGS "${CMAKE_EXE_LINKER_FLAGS} -L${PROJECT_BINARY_DIR} -lmap-sampler-pmpi -lmap-sampler -Wl,--eh-frame-hdr -Wl,-rpath=${PROJECT_BINARY_DIR}")
+    endif()
+  endif()
+
+  # ------------------------------------------------------------
+  # DMALLOC with Allinea DDT (Memory debugging)
+  # ------------------------------------------------------------
+  option( USE_ALLINEA_DMALLOC
+    "If Allinea DDT is available, should we link against their dmalloc libraries?" OFF )
+
+  if( USE_ALLINEA_DMALLOC )
+    if( NOT EXISTS $ENV{DDTROOT} )
+      message( FATAL_ERROR "You must load the Allinea module first!")
+    endif()
+    if( "${SITENAME}" STREQUAL "Trinitite" OR "${SITENAME}" STREQUAL "Trinity" )
+      #set( OLD_CMAKE_FIND_LIBRARY_SUFFIXES ${CMAKE_FIND_LIBRARY_SUFFIXES} )
+      #set( CMAKE_FIND_LIBRARY_SUFFIXES .a )
+      find_library( ddt-dmalloc
+        NAMES dmallocthcxx
+        PATHS $ENV{DDTROOT}/lib/64
+        NO_DEFAULT_PATH
+        )
+      #set( CMAKE_FIND_LIBRARY_SUFFIXES ${OLD_CMAKE_FIND_LIBRARY_SUFFIXES} )
+      #message("ddt-malloc = ${ddt-malloc}")
+      set( CMAKE_EXE_LINKER_FLAGS
+        "${CMAKE_EXE_LINKER_FLAGS} -Wl,--undefined=malloc" )
+    endif()
+  endif()
+
 endmacro()
 
 ##---------------------------------------------------------------------------##
