--- conflicted
+++ resolved
@@ -25,20 +25,11 @@
   # On Darwin, we also need this config file:
   # -F/projects/opt/ppc64le/ibm/xlc-16.1.1.2/xlC/16.1.1/etc/xlc.cfg.rhel.7.5.gcc.7.3.0.cuda.9.2
   # -qfloat=nomaf -qxlcompatmacros
-<<<<<<< HEAD
   set( CMAKE_C_FLAGS             "-g" )
   # ATS-2
   if( EXISTS /usr/gapps )
     string( APPEND CMAKE_C_FLAGS " --gcc-toolchain=/usr/tce/packages/gcc/gcc-8.3.1" )
   endif()
-  # Sequoia
-  if( CMAKE_CXX_COMPILER_VERSION VERSION_LESS 13.0 )
-    string( APPEND CMAKE_C_FLAGS " -qinfo=all -qflags=i:w -qsuppress=1540-0072")
-    string( APPEND CMAKE_C_FLAGS " -qsuppress=1506-1197" )
-  endif()
-=======
-  set( CMAKE_C_FLAGS                "-g --gcc-toolchain=/usr/tce/packages/gcc/gcc-8.3.1" ) # -qarch=auto
->>>>>>> 4cf16af7
   # 2019-04-03 IBM support asks that we not use '-qcheck' due to compiler issues.
   set( CMAKE_C_FLAGS_DEBUG          "-O0 -qsmp=omp:noopt -qfullpath -DDEBUG") # -qcheck -qoffload
   set( CMAKE_C_FLAGS_RELWITHDEBINFO
