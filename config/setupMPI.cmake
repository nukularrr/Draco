#-----------------------------*-cmake-*----------------------------------------#
# file   config/setupMPI.cmake
# author Kelly Thompson <kgt@lanl.gov>
# date   2016 Sep 22
# brief  Setup MPI Vendors
# note   Copyright (C) 2016-2017 Los Alamos National Security, LLC.
#        All rights reserved.
#
# Try to find MPI in the default locations (look for mpic++ in PATH)
# This module will set the following variables:
#
# MPI_<lang>_FOUND           TRUE if FindMPI found MPI flags for <lang>
# MPI_<lang>_COMPILER        MPI Compiler wrapper for <lang>
# MPI_<lang>_COMPILE_FLAGS   Compilation flags for MPI programs
# MPI_<lang>_INCLUDE_PATH    Include path(s) for MPI header
# MPI_<lang>_LINK_FLAGS      Linking flags for MPI programs
# MPI_<lang>_LIBRARIES       All libraries to link MPI programs against
#
# MPIEXEC                    Executable for running MPI programs
# MPIEXEC_NUMPROC_FLAG       Flag to pass to MPIEXEC before giving it the
#                            number of processors to run on
# MPIEXEC_PREFLAGS           Flags to pass to MPIEXEC directly before the
#                            executable to run.
# MPIEXEC_POSTFLAGS          Flags to pass to MPIEXEC after all other flags.
#
# DRACO_C4                   MPI|SCALAR
# C4_SCALAR                  BOOL
# C4_MPI                     BOOL
#
#------------------------------------------------------------------------------#
include( FeatureSummary )

##---------------------------------------------------------------------------##
## Set Draco specific MPI variables
##---------------------------------------------------------------------------##
macro( setupDracoMPIVars )

  # Set Draco build system variables based on what we know about MPI.
  if( MPI_CXX_FOUND )
    set( DRACO_C4 "MPI" )
  else()
    set( DRACO_C4 "SCALAR" )
  endif()

  # Save the result in the cache file.
  set( DRACO_C4 "${DRACO_C4}" CACHE STRING
    "C4 communication mode (SCALAR or MPI)" )
  # Provide a constrained pull down list in cmake-gui
  set_property( CACHE DRACO_C4 PROPERTY STRINGS SCALAR MPI )
  if( "${DRACO_C4}" STREQUAL "MPI"    OR
      "${DRACO_C4}" STREQUAL "SCALAR" )
    # no-op
  else()
    message( FATAL_ERROR "DRACO_C4 must be either MPI or SCALAR" )
  endif()

  if( "${DRACO_C4}" MATCHES "MPI" )
    set( C4_SCALAR 0 )
    set( C4_MPI 1 )
  else()
    set( C4_SCALAR 1 )
    set( C4_MPI 0 )
  endif()
  set( C4_SCALAR ${C4_SCALAR} CACHE STRING
    "Are we building a scalar-only version (no mpi in c4/config.h)?"
    FORCE )
  set( C4_MPI ${C4_MPI} CACHE STRING
    "Are we building an MPI aware version? (c4/config.h)" FORCE )
  mark_as_advanced( C4_MPI C4_SCALAR )

endmacro()

##---------------------------------------------------------------------------##
## Query CPU topology
##
## Returns:
##   MPI_CORES_PER_CPU
##   MPI_CPUS_PER_NODE
##   MPI_PHYSICAL_CORES
##   MPI_MAX_NUMPROCS_PHYSICAL
##   MPI_HYPERTHREADING
##
## See also:
##   - Try running 'lstopo' for a graphical view of the local topology or
##     'lscpu' for a text version.
##   - EAP's flags can be found in Test.rh/General/run_job.pl (look for
##     $other_args).  In particular, it may be useful to examine EAP's options
##     for srun or aprun.
##---------------------------------------------------------------------------##
macro( query_topology )

  # start with default values
  set( MPI_CORES_PER_CPU 4 )
  set( MPI_PHYSICAL_CORES 1 )

  if( "${SITENAME}" STREQUAL "Trinitite" OR
      "${SITENAME}" STREQUAL "Trinity" )
    # Backend is different than build-node
    if( $ENV{CRAY_CPU_TARGET} MATCHES "mic-knl" )
      set( MPI_CORES_PER_CPU 17 )
      set( MPI_PHYSICAL_CORES 4 )
      set( MPIEXEC_MAX_NUMPROCS 68 CACHE STRING "Max procs on node." FORCE )
    else()
      set( MPI_CORES_PER_CPU 16 )
      set( MPI_PHYSICAL_CORES 2 )
      set( MPIEXEC_MAX_NUMPROCS 32 CACHE STRING "Max procs on node." FORCE )
    endif()
  elseif( EXISTS "/proc/cpuinfo" )
    # read the system's cpuinfo...
    file( READ "/proc/cpuinfo" cpuinfo_data )
    string( REGEX REPLACE "\n" ";" cpuinfo_data "${cpuinfo_data}" )
    foreach( line ${cpuinfo_data} )
      if( "${line}" MATCHES "cpu cores" )
        string( REGEX REPLACE ".* ([0-9]+).*" "\\1"
          MPI_CORES_PER_CPU "${line}" )
      elseif( "${line}" MATCHES "physical id" )
        string( REGEX REPLACE ".* ([0-9]+).*" "\\1" tmp "${line}" )
        if( ${tmp} GREATER ${MPI_PHYSICAL_CORES} )
          set( MPI_PHYSICAL_CORES ${tmp} )
        endif()
      endif()
    endforeach()
    # correct 0-based indexing
    math( EXPR MPI_PHYSICAL_CORES "${MPI_PHYSICAL_CORES} + 1" )
  endif()

  math( EXPR MPI_CPUS_PER_NODE
    "${MPIEXEC_MAX_NUMPROCS} / ${MPI_CORES_PER_CPU}" )
  set( MPI_CPUS_PER_NODE ${MPI_CPUS_PER_NODE} CACHE STRING
    "Number of multi-core CPUs per node" FORCE )
  set( MPI_CORES_PER_CPU ${MPI_CORES_PER_CPU} CACHE STRING
    "Number of cores per cpu" FORCE )

  #
  # Check for hyperthreading - This is important for reserving threads for
  # OpenMP tests...
  #
  math( EXPR MPI_MAX_NUMPROCS_PHYSICAL "${MPI_PHYSICAL_CORES} * ${MPI_CORES_PER_CPU}" )
  if( "${MPI_MAX_NUMPROCS_PHYSICAL}" STREQUAL "${MPIEXEC_MAX_NUMPROCS}" )
    set( MPI_HYPERTHREADING "OFF" CACHE BOOL "Are we using hyperthreading?" FORCE )
  else()
    set( MPI_HYPERTHREADING "ON" CACHE BOOL "Are we using hyperthreading?" FORCE )
  endif()

endmacro()

##---------------------------------------------------------------------------##
## Setup OpenMPI
##---------------------------------------------------------------------------##
macro( setupOpenMPI )

  set( MPI_FLAVOR "openmpi" CACHE STRING "Flavor of MPI." ) # OpenMPI

  # Find the version of OpenMPI

  if( "${DBS_MPI_VER}" MATCHES "[0-9]+[.][0-9]+[.][0-9]+" )
    string( REGEX REPLACE ".*([0-9]+)[.]([0-9]+)[.]([0-9]+).*" "\\1"
      DBS_MPI_VER_MAJOR ${DBS_MPI_VER} )
    string( REGEX REPLACE ".*([0-9]+)[.]([0-9]+)[.]([0-9]+).*" "\\2"
      DBS_MPI_VER_MINOR ${DBS_MPI_VER} )
  elseif( "${DBS_MPI_VER}" MATCHES "[0-9]+[.][0-9]+" )
    string( REGEX REPLACE ".*([0-9]+)[.]([0-9]+).*" "\\1"
      DBS_MPI_VER_MAJOR ${DBS_MPI_VER} )
    string( REGEX REPLACE ".*([0-9]+)[.]([0-9]+).*" "\\2"
      DBS_MPI_VER_MINOR ${DBS_MPI_VER} )
  endif()

  # sanity check, these OpenMPI flags (below) require version >= 1.4
  if( ${DBS_MPI_VER_MAJOR}.${DBS_MPI_VER_MINOR} VERSION_LESS 1.8 )
    message( FATAL_ERROR "OpenMPI version < 1.8 found." )
  endif()

  # Setting mpi_paffinity_alone to 0 allows parallel ctest to work correctly.
  # MPIEXEC_POSTFLAGS only affects MPI-only tests (and not MPI+OpenMP tests).
  if( "$ENV{GITLAB_CI}" STREQUAL "true" )
    set(runasroot "--allow-run-as-root")
  endif()

  # This flag also shows up in jayenne/pkg_tools/run_milagro_test.py and
  # regress_funcs.py.

  # (2017-01-13) Bugs in openmpi-1.10.x are mostly fixed. Remove flags used
  # to work around bugs: '-mca btl self,vader -mca timer_require_monotonic 0'
  set( MPIEXEC_POSTFLAGS "-bind-to none ${runasroot}" CACHE STRING
    "extra mpirun flags (list)." FORCE)

  # Find cores/cpu, cpu/node, hyperthreading
  query_topology()

  #
  # Setup for OMP plus MPI
  #
  if( NOT APPLE )
    # -bind-to fails on OSX, See #691
    set( MPIEXEC_OMP_POSTFLAGS
      "--map-by ppr:${MPI_CORES_PER_CPU}:socket --report-bindings ${runasroot}" )
      # "-bind-to socket --map-by ppr:${MPI_CORES_PER_CPU}:socket --report-bindings ${runasroot}"
  endif()

  set( MPIEXEC_OMP_POSTFLAGS ${MPIEXEC_OMP_POSTFLAGS}
    CACHE STRING "extra mpirun flags (list)." FORCE )

  mark_as_advanced( MPI_CPUS_PER_NODE MPI_CORES_PER_CPU
     MPI_PHYSICAL_CORES MPI_MAX_NUMPROCS_PHYSICAL MPI_HYPERTHREADING )

endmacro()

##---------------------------------------------------------------------------##
## Setup Intel MPI
##---------------------------------------------------------------------------##
macro( setupIntelMPI )

  set( MPI_FLAVOR "impi" CACHE STRING "Flavor of MPI." )

  # Find the version of Intel MPI

  if( "${DBS_MPI_VER}" MATCHES "[0-9][.][0-9][.][0-9]" )
    string( REGEX REPLACE ".*([0-9])[.]([0-9])[.]([0-9]).*" "\\1"
      DBS_MPI_VER_MAJOR ${DBS_MPI_VER} )
    string( REGEX REPLACE ".*([0-9])[.]([0-9])[.]([0-9]).*" "\\2"
      DBS_MPI_VER_MINOR ${DBS_MPI_VER} )
  elseif( "${DBS_MPI_VER}" MATCHES "[0-9][.][0-9]" )
    string( REGEX REPLACE ".*([0-9])[.]([0-9]).*" "\\1"
      DBS_MPI_VER_MAJOR ${DBS_MPI_VER} )
    string( REGEX REPLACE ".*([0-9])[.]([0-9]).*" "\\2"
      DBS_MPI_VER_MINOR ${DBS_MPI_VER} )
  endif()

  # Find cores/cpu, cpu/node, hyperthreading
  query_topology()

endmacro()

##---------------------------------------------------------------------------##
## Setup Cray MPI wrappers (APRUN)
##---------------------------------------------------------------------------##
macro( setupCrayMPI )

  if( "${DBS_MPI_VER}x" STREQUAL "x" AND
      NOT "$ENV{CRAY_MPICH2_VER}x" STREQUAL "x" )
    set( DBS_MPI_VER $ENV{CRAY_MPICH2_VER} )
    if( "${DBS_MPI_VER}" MATCHES "[0-9][.][0-9][.][0-9]" )
      string( REGEX REPLACE ".*([0-9])[.]([0-9])[.]([0-9]).*" "\\1"
        DBS_MPI_VER_MAJOR ${DBS_MPI_VER} )
      string( REGEX REPLACE ".*([0-9])[.]([0-9])[.]([0-9]).*" "\\2"
        DBS_MPI_VER_MINOR ${DBS_MPI_VER} )
    endif()
  endif()

  query_topology()

<<<<<<< HEAD
=======
  # srun options:
  # --------------------
>>>>>>> e1416474
  # -N        limit job to a single node.
  # --cpu_bind=verbose,cores
  #           bind MPI ranks to cores
  #           print a summary of binding when run
  # --gres=craynetwork:0 register the craynetwork as a required resource.  This
  #           is needed for packing many parallel jobs onto one node.
  # --exclusive This is needed for packing many parallel jobs onto one node.
  #           The salloc or sbatch command must also use '--exclusive'
<<<<<<< HEAD

  # set( MPIEXEC_POSTFLAGS "-q -F shared -b -m 1400m" CACHE STRING
  #   "extra mpirun flags (list)." FORCE)
  set( MPIEXEC_POSTFLAGS "-N 1 --cpu_bind=verbose,cores --gres=craynetwork:0 --exclusive"
    CACHE STRING
=======
  # --vm-overcommit=disabled Do not allow overcommit of heap resources. As of
  #           2017-08-14 this option did not work on trinitite.

  set(postflags "-N 1 --cpu_bind=verbose,cores --gres=craynetwork:0 ")
  # string(APPEND postflags " --vm-overcommit=disabled")
  string(APPEND postflags " --exclusive")
  set( MPIEXEC_POSTFLAGS ${postflags} CACHE STRING
>>>>>>> e1416474
    "extra mpirun flags (list)." FORCE)

  set( MPIEXEC_OMP_POSTFLAGS "${MPIEXEC_POSTFLAGS} -c ${MPI_CORES_PER_CPU}"
    CACHE STRING "extra mpirun flags (list)." FORCE)
<<<<<<< HEAD

    # Extra flags for OpenMP + MPI
#
#   if( DEFINED ENV{OMP_NUM_THREADS} )
#   else()
#     message( STATUS "
# WARNING: ENV{OMP_NUM_THREADS} is not set in your environment,
#          all OMP tests will be disabled." )
#   endif()
=======
>>>>>>> e1416474

endmacro()

##---------------------------------------------------------------------------##
## Setup Sequoia MPI wrappers
##---------------------------------------------------------------------------##
macro( setupSequoiaMPI )

  if( NOT "$ENV{OMP_NUM_THREADS}x" STREQUAL "x" )
    set( MPI_CPUS_PER_NODE 1 CACHE STRING
      "Number of multi-core CPUs per node" FORCE )
    set( MPI_CORES_PER_CPU $ENV{OMP_NUM_THREADS} CACHE STRING
      "Number of cores per cpu" FORCE )
    set( MPIEXEC_OMP_POSTFLAGS "-c ${MPI_CORES_PER_CPU}" CACHE
      STRING "extra mpirun flags (list)." FORCE)
  else()
    message( STATUS "
WARNING: ENV{OMP_NUM_THREADS} is not set in your environment,
         all OMP tests will be disabled." )
  endif()

  set( MPIEXEC_NUMPROC_FLAG "-n" CACHE
    STRING "flag used to specify number of processes." FORCE)

  # [2016-11-17 KT] Ensure that the MPI headers in mpi.h use function signatures
  # from the MPI-2.2 standard that include 'const' parameters for MPI_put. The
  # MPI headers found on Sequoia claim to be MPI-2.2 compliant. However, this
  # CPP macro has been altered to be empty and this violates the v. 2.2
  # standard. For compatibility with the CCS-2 codebase, manually set this CPP
  # macro back to 'const'.  This definition will appear in c4/config.h.
  set( MPICH2_CONST "const" "Sequoia MPICH2-1.5 compile option.")
  mark_as_advanced( MPICH2_CONST )

endmacro()

#------------------------------------------------------------------------------#
# Setup MPI when on Linux
#------------------------------------------------------------------------------#
macro( setupMPILibrariesUnix )

   # MPI ---------------------------------------------------------------------
   if( NOT "${DRACO_C4}" STREQUAL "SCALAR" )

      message(STATUS "Looking for MPI...")

      # If this is a Cray system and the Cray MPI compile wrappers are used,
      # then do some special setup:

      if( CRAY_PE )
        set( MPIEXEC "srun" CACHE STRING
          "Program to execute MPI prallel programs." )
        set( MPIEXEC_NUMPROC_FLAG "-n" CACHE STRING
          "mpirun flag used to specify the number of processors to use")
      endif()

      # Preserve data that may already be set.
      if( DEFINED ENV{MPIRUN} )
        set( MPIEXEC $ENV{MPIRUN} CACHE STRING
          "Program to execute MPI prallel programs." )
      elseif( DEFINED ENV{MPIEXEC} )
        set( MPIEXEC $ENV{MPIEXEC} CACHE STRING
          "Program to execute MPI prallel programs." )
      endif()

      # Temporary work around until FindMPI.cmake is fixed: Setting
      # MPI_<LANG>_COMPILER and MPI_<LANG>_NO_INTERROGATE forces FindMPI to skip
      # it's bad logic and just rely on the MPI compiler wrapper to do the right
      # thing. see Bug #467.
      foreach( lang C CXX Fortran )
        get_filename_component( CMAKE_${lang}_COMPILER_NOPATH
          "${CMAKE_${lang}_COMPILER}" NAME )
        if( "${CMAKE_${lang}_COMPILER_NOPATH}" MATCHES "^mpi[A-z+]+" )
          get_filename_component( compiler_wo_path "${CMAKE_${lang}_COMPILER}"
            NAME )
          set( MPI_${lang}_COMPILER ${CMAKE_${lang}_COMPILER} )
          set( MPI_${lang}_NO_INTERROGATE ${CMAKE_${lang}_COMPILER} )
        endif()
      endforeach()

      # Call the standard CMake FindMPI macro.
      find_package( MPI QUIET )

      # Set DRACO_C4 and other variables
      setupDracoMPIVars()

      # Find the mpirun version (skip this on Cray because this command seems to
      # occasionally hang).
      if( NOT CRAY_PE )
        execute_process( COMMAND ${MPIEXEC} --version
          OUTPUT_VARIABLE DBS_MPI_VER_OUT
          ERROR_VARIABLE DBS_MPI_VER_ERR)
        set( DBS_MPI_VER "${DBS_MPI_VER_OUT}${DBS_MPI_VER_ERR}")
      endif()

      set_package_properties( MPI PROPERTIES
        URL "http://www.open-mpi.org/"
        DESCRIPTION "A High Performance Message Passing Library"
        TYPE RECOMMENDED
        PURPOSE "If not available, all Draco components will be built as scalar applications."
        )

      # ---------------------------------------------------------------------- #
      # Check flavor and add optional flags
      #
      # Notes:
      # 1. For Intel MPI when cross compiling for MIC, the variable DBS_MPI_VER
      #    will be bad because this configuration is done on x86 but mpiexec is
      #    a mic executable and cannot be run on the x86.  To correctly match
      #    the MPI flavor to Intel (on darwin), we rely on the path MPIEXEC to
      #    match the string "impi/[0-9.]+/mic".

      if( "${MPIEXEC}" MATCHES openmpi OR "${DBS_MPI_VER}" MATCHES open-mpi )
        setupOpenMPI()

      elseif( "${MPIEXEC}" MATCHES intel-mpi OR
          "${MPIEXEC}" MATCHES "impi/.*/mic" OR
          "${DBS_MPI_VER}" MATCHES "Intel[(]R[)] MPI Library" )
        setupIntelMPI()

      elseif( CRAY_PE )
        setupCrayMPI()

      # LANL Cray systems also use srun, so this 'elseif' must appear after our
      # test for CRAY_PE.
      elseif( "${MPIEXEC}" MATCHES srun)
        setupSequoiaMPI()

      else()
         message( FATAL_ERROR "
The Draco build system doesn't know how to configure the build for
  MPIEXEC     = ${MPIEXEC}
  DBS_MPI_VER = ${DBS_MPI_VER}")
      endif()

      # Mark some of the variables created by the above logic as 'advanced' so
      # that they do not show up in the 'simple' ccmake view.
      mark_as_advanced( MPI_EXTRA_LIBRARY MPI_LIBRARY )

      message(STATUS "Looking for MPI.......found ${MPIEXEC}")

      # Sanity Checks for DRACO_C4==MPI
      if( "${MPI_CORES_PER_CPU}x" STREQUAL "x" )
         message( FATAL_ERROR "setupMPILibrariesUnix:: MPI_CORES_PER_CPU "
           "is not set!")
      endif()

    else()
      # Set DRACO_C4 and other variables
      setupDracoMPIVars()
    endif()

   mark_as_advanced( MPI_FLAVOR MPIEXEC_OMP_POSTFLAGS MPI_LIBRARIES )

 endmacro()

##---------------------------------------------------------------------------##
## setupMPILibrariesWindows
##---------------------------------------------------------------------------##

macro( setupMPILibrariesWindows )

   # MPI ---------------------------------------------------------------------
   if( NOT "${DRACO_C4}" STREQUAL "SCALAR" )

      message(STATUS "Looking for MPI...")
      find_package( MPI )

      # For MS-MPI 5, mpifptr.h is architecture dependent. Figure out
      # what arch this is and save this path to MPI_Fortran_INCLUDE_PATH
      list( GET MPI_CXX_LIBRARIES 0 first_cxx_mpi_library )
      if( first_cxx_mpi_library AND NOT MPI_Fortran_INCLUDE_PATH )
        get_filename_component( MPI_Fortran_INCLUDE_PATH "${first_cxx_mpi_library}" DIRECTORY )
        string( REPLACE "lib" "Include" MPI_Fortran_INCLUDE_PATH ${MPI_Fortran_INCLUDE_PATH} )
        set( MPI_Fortran_INCLUDE_PATH
             "${MPI_CXX_INCLUDE_PATH};${MPI_Fortran_INCLUDE_PATH}"
             CACHE STRING "Location for MPI include files for Fortran.")
      endif()

      setupDracoMPIVars()

      # Find the version
      # This is not working (hardwire it for now)
      execute_process( COMMAND "${MPIEXEC}" -help
        OUTPUT_VARIABLE DBS_MPI_VER_OUT
        ERROR_VARIABLE DBS_MPI_VER_ERR
        ERROR_QUIET
        OUTPUT_STRIP_TRAILING_WHITESPACE
        ERROR_STRIP_TRAILING_WHITESPACE
        )
      if( "${DBS_MPI_VER_OUT}" MATCHES "Microsoft MPI Startup Program" )
          string( REGEX REPLACE ".*Version ([0-9.]+).*" "\\1" DBS_MPI_VER "${DBS_MPI_VER_OUT}${DBS_MPI_VER_ERR}")
          string( REGEX REPLACE ".*([0-9])[.]([0-9])[.]([0-9]+).*" "\\1" DBS_MPI_VER_MAJOR ${DBS_MPI_VER} )
          string( REGEX REPLACE ".*([0-9])[.]([0-9])[.]([0-9]+).*" "\\2" DBS_MPI_VER_MINOR ${DBS_MPI_VER} )
          set( DBS_MPI_VER "${DBS_MPI_VER_MAJOR}.${DBS_MPI_VER_MINOR}")
      else()
         set(DBS_MPI_VER "5.0")
      endif()

      set_package_properties( MPI PROPERTIES
        URL "https://msdn.microsoft.com/en-us/library/bb524831%28v=vs.85%29.aspx"
        DESCRIPTION "Microsoft MPI"
        TYPE RECOMMENDED
        PURPOSE "If not available, all Draco components will be built as scalar applications."
        )

      # Check flavor and add optional flags
      if("${MPIEXEC}" MATCHES "Microsoft HPC" OR "${MPIEXEC}" MATCHES "Microsoft MPI")
         set( MPI_FLAVOR "MicrosoftHPC" CACHE STRING "Flavor of MPI." )

         # Use wmic to learn about the current machine
         execute_process(
            COMMAND wmic cpu get NumberOfCores
            OUTPUT_VARIABLE MPI_CORES_PER_CPU
            OUTPUT_STRIP_TRAILING_WHITESPACE )
        execute_process(
            COMMAND wmic computersystem get NumberOfLogicalProcessors
            OUTPUT_VARIABLE MPIEXEC_MAX_NUMPROCS
            OUTPUT_STRIP_TRAILING_WHITESPACE )
         execute_process(
            COMMAND wmic computersystem get NumberOfProcessors
            OUTPUT_VARIABLE MPI_CPUS_PER_NODE
            OUTPUT_STRIP_TRAILING_WHITESPACE )
         string( REGEX REPLACE ".*([0-9]+)" "\\1" MPI_CORES_PER_CPU ${MPI_CORES_PER_CPU})
         string( REGEX REPLACE ".*([0-9]+)" "\\1" MPIEXEC_MAX_NUMPROCS ${MPIEXEC_MAX_NUMPROCS})
         string( REGEX REPLACE ".*([0-9]+)" "\\1" MPI_CPUS_PER_NODE ${MPI_CPUS_PER_NODE})

         set( MPI_CPUS_PER_NODE ${MPI_CPUS_PER_NODE} CACHE STRING
            "Number of multi-core CPUs per node" FORCE )
         set( MPI_CORES_PER_CPU ${MPI_CORES_PER_CPU} CACHE STRING
            "Number of cores per cpu" FORCE )
         set( MPIEXEC_MAX_NUMPROCS ${MPIEXEC_MAX_NUMPROCS} CACHE STRING
            "Total number of available MPI ranks" FORCE )

         # Check for hyperthreading - This is important for reserving
         # threads for OpenMP tests...

         math( EXPR MPI_MAX_NUMPROCS_PHYSICAL "${MPI_CPUS_PER_NODE} * ${MPI_CORES_PER_CPU}" )
         if( "${MPI_MAX_NUMPROCS_PHYSICAL}" STREQUAL "${MPIEXEC_MAX_NUMPROCS}" )
            set( MPI_HYPERTHREADING "OFF" CACHE BOOL "Are we using hyperthreading?" FORCE )
         else()
            set( MPI_HYPERTHREADING "ON" CACHE BOOL "Are we using hyperthreading?" FORCE )
         endif()

         set( MPIEXEC_OMP_POSTFLAGS "-exitcodes"
            CACHE STRING "extra mpirun flags (list)." FORCE )
      endif()

    else()
      # Set DRACO_C4 and other variables
      setupDracoMPIVars()
   endif() # NOT "${DRACO_C4}" STREQUAL "SCALAR"

#   set( MPI_SETUP_DONE ON CACHE INTERNAL "Have we completed the MPI setup call?" )
   if( ${MPI_CXX_FOUND} )
      message(STATUS "Looking for MPI...${MPIEXEC}")
   else()
      message(STATUS "Looking for MPI...not found")
   endif()

   mark_as_advanced( MPI_FLAVOR MPIEXEC_OMP_POSTFLAGS MPI_LIBRARIES )

endmacro( setupMPILibrariesWindows )

#----------------------------------------------------------------------#
# End setupMPI.cmake
#----------------------------------------------------------------------#<|MERGE_RESOLUTION|>--- conflicted
+++ resolved
@@ -249,11 +249,8 @@
 
   query_topology()
 
-<<<<<<< HEAD
-=======
   # srun options:
   # --------------------
->>>>>>> e1416474
   # -N        limit job to a single node.
   # --cpu_bind=verbose,cores
   #           bind MPI ranks to cores
@@ -262,13 +259,6 @@
   #           is needed for packing many parallel jobs onto one node.
   # --exclusive This is needed for packing many parallel jobs onto one node.
   #           The salloc or sbatch command must also use '--exclusive'
-<<<<<<< HEAD
-
-  # set( MPIEXEC_POSTFLAGS "-q -F shared -b -m 1400m" CACHE STRING
-  #   "extra mpirun flags (list)." FORCE)
-  set( MPIEXEC_POSTFLAGS "-N 1 --cpu_bind=verbose,cores --gres=craynetwork:0 --exclusive"
-    CACHE STRING
-=======
   # --vm-overcommit=disabled Do not allow overcommit of heap resources. As of
   #           2017-08-14 this option did not work on trinitite.
 
@@ -276,23 +266,10 @@
   # string(APPEND postflags " --vm-overcommit=disabled")
   string(APPEND postflags " --exclusive")
   set( MPIEXEC_POSTFLAGS ${postflags} CACHE STRING
->>>>>>> e1416474
     "extra mpirun flags (list)." FORCE)
 
   set( MPIEXEC_OMP_POSTFLAGS "${MPIEXEC_POSTFLAGS} -c ${MPI_CORES_PER_CPU}"
     CACHE STRING "extra mpirun flags (list)." FORCE)
-<<<<<<< HEAD
-
-    # Extra flags for OpenMP + MPI
-#
-#   if( DEFINED ENV{OMP_NUM_THREADS} )
-#   else()
-#     message( STATUS "
-# WARNING: ENV{OMP_NUM_THREADS} is not set in your environment,
-#          all OMP tests will be disabled." )
-#   endif()
-=======
->>>>>>> e1416474
 
 endmacro()
 
