# crontab for ccscs7

# Keep vendor installations in sync between ccs-net servers.
45 21 * * 0-6 /scratch/regress/draco/regression/sync_vendors.sh

# Update the regression scripts.
01 22 * * 0-6 /scratch/regress/draco/regression/update_regression_scripts.sh

# Send a copy of our repositories to the Red.
00 01 * * 0-6 /scratch/regress/draco/regression/push_repositories_xf.sh &> /scratch/regress/logs/push_repositories_xf.log

# Keep a local bare copy of the repo available on the ccs-net.  This is used by Redmine.
*/20 * * * * /scratch/regress/draco/regression/sync_repository.sh

# Run the metrics report on the first monday of each month.
00 08 1-7 * * [ "$(date '+%a')" == "Mon" ] && /scratch/regress/draco/regression/metric_report.sh -e kgt@lanl.gov -p draco
01 08 1-7 * * [ "$(date '+%a')" == "Mon" ] && /scratch/regress/draco/regression/metric_report.sh -e kgt@lanl.gov -p jayenne
03 08 1-7 * * [ "$(date '+%a')" == "Mon" ] && /scratch/regress/draco/regression/metric_report.sh -e kgt@lanl.gov -p capsaicin

#------------------------------------------------------------------------------#
# Regressions with system default compiler (gcc-4.8.5)
# -a build autodoc
# -r use regress account
# -b build_type: Release|Debug
# -d dashboard:  Nightly|Experimental
# -p projects:
# -e extra args:
#    coverage        - build bullseyecoverage data and send it to cdash
#    clang
#    gcc610
#------------------------------------------------------------------------------#
<<<<<<< HEAD
=======

>>>>>>> a9cc91ed
05 00 * * 0-6 /scratch/regress/draco/regression/regression-master.sh -a -r -b Release -d Nightly -p "draco jayenne capsaicin"

00 01 * * 0-6 /scratch/regress/draco/regression/regression-master.sh -r -b Debug -d Nightly -p "draco jayenne capsaicin" -e coverage

30 02 * * 0-6 /scratch/regress/draco/regression/regression-master.sh -r -b Debug -d Nightly -p "draco jayenne capsaicin" -e valgrind

#------------------------------------------------------------------------------#
# Clang-3.8.0, gcc-6.1.0
#------------------------------------------------------------------------------#

00 03 * * 0-6 /scratch/regress/draco/regression/regression-master.sh -r -b Debug -d Nightly -p "draco jayenne capsaicin" -e clang

00 05 * * 0-6 /scratch/regress/draco/regression/regression-master.sh -r -b Debug -d Nightly -p "draco jayenne capsaicin" -e gcc610

# |    |    |    |    |   |
# |    |    |    |    |   +- command
# |    |    |    |    +----- day of week (0 - 6) (Sunday=0)
# |    |    |    +---------- month (1 - 12)
# |    |    +--------------- day of month (1 - 31)
# |    +-------------------- hour (0 - 23)
# +------------------------- min (0 - 59)
#<|MERGE_RESOLUTION|>--- conflicted
+++ resolved
@@ -29,10 +29,7 @@
 #    clang
 #    gcc610
 #------------------------------------------------------------------------------#
-<<<<<<< HEAD
-=======
 
->>>>>>> a9cc91ed
 05 00 * * 0-6 /scratch/regress/draco/regression/regression-master.sh -a -r -b Release -d Nightly -p "draco jayenne capsaicin"
 
 00 01 * * 0-6 /scratch/regress/draco/regression/regression-master.sh -r -b Debug -d Nightly -p "draco jayenne capsaicin" -e coverage
