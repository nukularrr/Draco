#!/bin/bash
#------------------------------------------------------------------------------#
# CTS-1 Environment setups
#------------------------------------------------------------------------------#

case $ddir in

  #------------------------------------------------------------------------------#
  draco-7_2_0)
    function intel1802env()
    {
      export VENDOR_DIR=/usr/projects/draco/vendors
      run "module purge"
      run "module use --append ${VENDOR_DIR}-ec/modulefiles"
      run "module load friendly-testing user_contrib"
      run "module load cmake git numdiff python/3.6-anaconda-5.0.1"
      run "module load intel/18.0.2 openmpi/2.1.2"
      run "unset MPI_ROOT"
      run "module load random123 eospac/6.4.0 gsl"
      run "module load mkl metis ndi csk qt"
      run "module load parmetis superlu-dist trilinos"
      run "module list"
    }
    function intel1704env()
    {
      export VENDOR_DIR=/usr/projects/draco/vendors
      run "module purge"
      run "module use --append ${VENDOR_DIR}-ec/modulefiles"
      run "module load friendly-testing user_contrib"
      run "module load cmake git numdiff python/3.6-anaconda-5.0.1"
      run "module load intel/17.0.4 openmpi/2.1.2"
      run "unset MPI_ROOT"
      run "module load random123 eospac/6.4.0 gsl"
      run "module load mkl metis ndi csk qt"
      run "module load parmetis superlu-dist trilinos"
      run "module list"
    }
<<<<<<< HEAD
    function gcc640env()
=======
    function gcc740env()
>>>>>>> 7b551625
    {
      export VENDOR_DIR=/usr/projects/draco/vendors
      run "module purge"
      run "module use --append ${VENDOR_DIR}-ec/modulefiles"
      run "module load friendly-testing user_contrib"
      run "module load cmake git numdiff python/3.6-anaconda-5.0.1"
<<<<<<< HEAD
      run "module load gcc/6.4.0 openmpi/2.1.2"
=======
      run "module load gcc/7.4.0 openmpi/2.1.2"
>>>>>>> 7b551625
      run "unset MPI_ROOT"
      run "module load random123 eospac/6.4.0 gsl"
      run "module load mkl metis ndi qt"
      run "module load parmetis superlu-dist trilinos"
      run "module list"
    }
    ;;


  #------------------------------------------------------------------------------#
  draco-6_25_0 | draco-7_0_0 | draco-7_1_0)
    function intel1802env()
    {
      export VENDOR_DIR=/usr/projects/draco/vendors
      run "module purge"
      run "module use --append ${VENDOR_DIR}-ec/modulefiles"
      run "module load friendly-testing user_contrib"
      run "module load cmake git numdiff python/3.6-anaconda-5.0.1"
      run "module load intel/18.0.2 openmpi/2.1.2"
      run "unset MPI_ROOT"
      run "module load random123 eospac/6.3.0 gsl"
      run "module load mkl metis ndi csk qt"
      run "module load parmetis superlu-dist trilinos"
      run "module list"
    }
    function intel1704env()
    {
      export VENDOR_DIR=/usr/projects/draco/vendors
      run "module purge"
      run "module use --append ${VENDOR_DIR}-ec/modulefiles"
      run "module load friendly-testing user_contrib"
      run "module load cmake git numdiff python/3.6-anaconda-5.0.1"
      run "module load intel/17.0.4 openmpi/2.1.2"
      run "unset MPI_ROOT"
      run "module load random123 eospac/6.3.0 gsl"
      run "module load mkl metis ndi csk qt"
      run "module load parmetis superlu-dist trilinos"
      run "module list"
    }
    function gcc640env()
    {
      export VENDOR_DIR=/usr/projects/draco/vendors
      run "module purge"
      run "module use --append ${VENDOR_DIR}-ec/modulefiles"
      run "module load friendly-testing user_contrib"
      run "module load cmake git numdiff python/3.6-anaconda-5.0.1"
      run "module load gcc/6.4.0 openmpi/2.1.2"
      run "unset MPI_ROOT"
      run "module load random123 eospac/6.3.0 gsl"
      run "module load mkl metis ndi qt"
      run "module load parmetis superlu-dist trilinos"
      run "module list"
    }
    ;;

#------------------------------------------------------------------------------#
  draco-6_23_0 )

    function intel1704env()
    {
      run "module purge"
      run "module load friendly-testing user_contrib"
      run "module load cmake git numdiff"
      run "module load intel/17.0.4 openmpi/2.1.2"
      run "module load random123 eospac/6.2.4 gsl"
      run "module load mkl metis ndi csk"
      run "module load parmetis superlu-dist trilinos"
      run "module list"
    }

    function intel1701env()
    {
      run "module purge"
      run "module load friendly-testing user_contrib"
      run "module load cmake git numdiff"
      run "module load intel/17.0.1 openmpi/1.10.5"
      run "module load random123 eospac/6.2.4 gsl"
      run "module load mkl metis ndi csk"
      run "module load parmetis superlu-dist trilinos"
      run "module list"
    }

    function gcc640env()
    {
      run "module purge"
      run "module load friendly-testing user_contrib"
      run "module load cmake git numdiff"
      run "module load gcc/6.4.0 openmpi/2.1.2"
      run "module load random123 eospac/6.2.4 gsl"
      run "module load mkl metis ndi"
      run "module load parmetis superlu-dist trilinos"
      run "module list"
    }
    ;;


  #------------------------------------------------------------------------------#
esac

##---------------------------------------------------------------------------##
## End
##---------------------------------------------------------------------------##<|MERGE_RESOLUTION|>--- conflicted
+++ resolved
@@ -35,22 +35,14 @@
       run "module load parmetis superlu-dist trilinos"
       run "module list"
     }
-<<<<<<< HEAD
-    function gcc640env()
-=======
     function gcc740env()
->>>>>>> 7b551625
     {
       export VENDOR_DIR=/usr/projects/draco/vendors
       run "module purge"
       run "module use --append ${VENDOR_DIR}-ec/modulefiles"
       run "module load friendly-testing user_contrib"
       run "module load cmake git numdiff python/3.6-anaconda-5.0.1"
-<<<<<<< HEAD
-      run "module load gcc/6.4.0 openmpi/2.1.2"
-=======
       run "module load gcc/7.4.0 openmpi/2.1.2"
->>>>>>> 7b551625
       run "unset MPI_ROOT"
       run "module load random123 eospac/6.4.0 gsl"
       run "module load mkl metis ndi qt"
