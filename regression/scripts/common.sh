--- conflicted
+++ resolved
@@ -38,15 +38,10 @@
 function run () { echo "==> $1"; if test ${dry_run:-no} = "no"; then eval $1; fi }
 
 # Return 0 if provided name is a bash function.
-<<<<<<< HEAD
-fn_exists()
-=======
 function fn_exists ()
->>>>>>> a9cc91ed
 {
   type $1 2>/dev/null | grep -c 'is a function'
 }
-
 #----------------------------------------------------------------------#
 # The script starts here
 #----------------------------------------------------------------------#
@@ -158,7 +153,7 @@
       if [[ $MPIARCH ]]; then
         if [[ $MPI_ROOT ]]; then
           LMPIVER=`echo $MPI_ROOT | sed -r 's%.*/([0-9]+)[.]([0-9]+)[.]([0-9]+).*%\1.\2.\3%'`
-        else
+      else
           LMPIVER=''
         fi
         mpiflavor=$MPIARCH-$LMPIVER
@@ -290,10 +285,6 @@
 function npes_test
 {
   local np=1
-<<<<<<< HEAD
-
-=======
->>>>>>> a9cc91ed
   if [[ ${PBS_NP} ]]; then
     np=${PBS_NP}
   elif [[ ${SLURM_NPROCS} ]]; then
@@ -410,6 +401,7 @@
   # source_dir="$source_prefix/source/$package"
   build_dir="$build_prefix/$version/${package:0:1}"
 
+
   # Purge any existing files before running cmake to configure the build directory.
   if test $config_step == 1; then
     if test -d ${build_dir}; then
@@ -441,6 +433,7 @@
   if ! test ${build_permissions:-notset} = "notset"; then
     run "chmod -R $build_permissions $build_dir"
   fi
+
 }
 
 ##----------------------------------------------------------------------------##
@@ -518,6 +511,7 @@
   done
 }
 
+
 ##----------------------------------------------------------------------------##
 export die
 export run
