//----------------------------------*-C++-*-----------------------------------//
/*! \file   PhysicalConstantsSI.hh
 *  \author Kelly Thompson, Kent G. Budge
 *  \brief  Provide a single place where physical constants (pi, speed of
 *          light, etc) are defined in SI units.
 *  \date   Fri Nov 07 10:04:52 2003
 *  \note   Copyright (C) 2016-2018 Los Alamos National Security, LLC.
 *          All rights reserved. */
<<<<<<< HEAD
//---------------------------------------------------------------------------//
=======
//----------------------------------------------------------------------------//
>>>>>>> 57420807

#ifndef __units_PhysicalConstantsSI_hh__
#define __units_PhysicalConstantsSI_hh__

#include "MathConstants.hh"
#include "UnitSystem.hh"

//! \namespace rtt_units Namespace for units and physical constants
namespace rtt_units {

// Base physical constants in SI units:

//    m - meters, kg - kilograms, s - seconds, K - kelvin
//    W - watts, J - joules, C - coulombs, F - farads
//    mol - mole

<<<<<<< HEAD
//---------------------------------------------------------------------------//
// FUNDAMENTAL CONSTANTS
//
// NIST Reference on Constants, Units and Uncertainty
// CODATA internationally recommended values of the Fundamental Physical
// Constants, http://physics.nist.gov/cuu/Constants/
//
// The units of these fundamental constants should be factors of 10X different
// from the official NIST 2010 CODATA report data to allow for easy comparison
// between these values and the NIST data.
//
// Fundamental constants are listed first.
// Derived constants are listed second.
// Actual data is placed in a user-defined type for C-interoperatbility.
//---------------------------------------------------------------------------//
=======
//----------------------------------------------------------------------------//
/*!
 * FUNDAMENTAL CONSTANTS
 *
 * NIST Reference on Constants, Units and Uncertainty CODATA internationally
 * recommended values of the Fundamental Physical Constants,
 * http://physics.nist.gov/cuu/Constants/
 *
 * The units of these fundamental constants should be factors of 10X different
 * from the official NIST 2010 CODATA report data to allow for easy comparison
 * between these values and the NIST data.
 *
 * - Fundamental constants are listed first.
 * - Derived constants are listed second.
 * - Actual data is placed in a user-defined type for C-interoperatbility.
 */
//----------------------------------------------------------------------------//
>>>>>>> 57420807

//! [c] SPEED OF LIGHT (M/S)
// exact value by NIST definition
static double const cLightSI = 2.99792458e8; // m s^-1

//! [Na] AVOGADRO'S NUMBER ("entities"/MOLE)
// Wikipedia (2013-12-3) == NIST Codata 2010
static double const AVOGADRO = 6.02214129e23; // entities/mol

//! [h] Planck constant ( Energy seconds )
// Wikipedia (2013-12-3) == NIST Codata 2010 (eps = 4.4e-8)
static double const planckSI = 6.62606957e-34; // J s

//! [R] Molar Gas constant
// Wikipedia (2013-12-3) == NIST Codata 2010 (eps 9.1e-7)
static double const gasConstantSI = 8.3144621; // J/mol/K

/*!
 * \brief [k] BOLTZMANN'S CONSTANT == R/Na (JOULES/K)
 *
 * \note If this changes you msut update the Enumerated Temperature Type in
 *       UnitSystemEnusm.hh!
 */
static double const boltzmannSI = 1.380648800E-23; // J K^-1

/*!
 * \brief [e] ELECTRON CHARGE (COULOMBS)
 *
 * Wikipedia (2013-12-3) == NIST Codata 2010 (eps = 2.2e-8)
 * \note If this changes you msut update the Enumerated Temperature Type in
 *       UnitSystemEnusm.hh!
 */
static double const electronChargeSI = 1.602176565e-19; // Amp / sec

//! [me] ELECTRON REST MASS (KG)	 s
// Wikipedia (2013-12-3) == NIST Codata 2010 (eps = 4e-8)
static double const electronMassSI = 9.10938291e-31; // kg

//! [G] Gravitational Constant
// Wikipedia (2013-12-3) == NIST Codata 2010 (eps = 1.2e-4)
static double const gravitationalConstantSI = 6.67384e-11; // m^3/kg/s^2

//! [g] Acceleration due to gravity (standard)
// Wikipedia (2013-12-3)
static double const accelerationFromGravitySI = 9.80665; // m/s^2

//! [mp] PROTON REST MASS (KG)
// Wikipedia (2013-12-3) == NIST Codata 2010 (eps = 4.4e-8)
static double const protonMassSI = 1.672621777e-27; // kg

//----------------------------------------------------------------------------//
// DERIVED CONSTANTS
//  - constants derived from fundamental constants listed above
//  - constants with alternate units
//  - conversion factors
//----------------------------------------------------------------------------//

/*! \brief EV2K CONVERSION FACTOR FROM ELECTRON-VOLTS TO KELVIN (K/eV)
 *
 * (TEMPERATURE IN eV) * EV2K = (TEMPERATURE IN KELVIN)
 *
 * \note If this number is changed, you must also update the conversion factor
 *       found in UniSystemUnums.hh.
 */
static double const EV2K = electronChargeSI / boltzmannSI;

/*! 
 * \brief [sigma] STEFAN-BOLTZMANN CONSTANT (WATTS/(M**2-K**4)
 *
 * \f[
 * \sigma_{SB} = \frac{2 \pi^5 k^4} {15 h^3 c^2}
 *             = 5.670373e-8
 * \f]
 */
static double const stefanBoltzmannSI =
    2.0 * std::pow(PI, 5) * std::pow(boltzmannSI, 4) /
    (15.0 * std::pow(planckSI, 3) * std::pow(cLightSI, 2));

//! [F] Faraday constant == Na * e
static double const faradayConstantSI = AVOGADRO * electronChargeSI;

//! [mu0] Permeability of vacuum (free space)
static double const permeabilityOfVacuumSI = 4.0 * PI * 1.0e-7; // Henry/m

//! [epsi0] PERMITTIVITY OF FREE SPACE (F/M)
static double const permittivityOfFreeSpaceSI =
    1.0 / permeabilityOfVacuumSI / cLightSI / cLightSI; // Coloumb^2/J/m

//! [re] Classical electron radius (M)
static double const classicalElectronRadiusSI =
    std::pow(electronChargeSI, 2) / (4 * PI * permittivityOfFreeSpaceSI *
                                     electronMassSI * std::pow(cLightSI, 2));

} // end namespace rtt_units

#endif // __units_PhysicalConstantsSI_hh__

//----------------------------------------------------------------------------//
// end of units/PhysicalConstantsSI.hh
//----------------------------------------------------------------------------//<|MERGE_RESOLUTION|>--- conflicted
+++ resolved
@@ -1,4 +1,4 @@
-//----------------------------------*-C++-*-----------------------------------//
+//----------------------------------*-C++-*----------------------------------//
 /*! \file   PhysicalConstantsSI.hh
  *  \author Kelly Thompson, Kent G. Budge
  *  \brief  Provide a single place where physical constants (pi, speed of
@@ -6,11 +6,7 @@
  *  \date   Fri Nov 07 10:04:52 2003
  *  \note   Copyright (C) 2016-2018 Los Alamos National Security, LLC.
  *          All rights reserved. */
-<<<<<<< HEAD
 //---------------------------------------------------------------------------//
-=======
-//----------------------------------------------------------------------------//
->>>>>>> 57420807
 
 #ifndef __units_PhysicalConstantsSI_hh__
 #define __units_PhysicalConstantsSI_hh__
@@ -27,23 +23,6 @@
 //    W - watts, J - joules, C - coulombs, F - farads
 //    mol - mole
 
-<<<<<<< HEAD
-//---------------------------------------------------------------------------//
-// FUNDAMENTAL CONSTANTS
-//
-// NIST Reference on Constants, Units and Uncertainty
-// CODATA internationally recommended values of the Fundamental Physical
-// Constants, http://physics.nist.gov/cuu/Constants/
-//
-// The units of these fundamental constants should be factors of 10X different
-// from the official NIST 2010 CODATA report data to allow for easy comparison
-// between these values and the NIST data.
-//
-// Fundamental constants are listed first.
-// Derived constants are listed second.
-// Actual data is placed in a user-defined type for C-interoperatbility.
-//---------------------------------------------------------------------------//
-=======
 //----------------------------------------------------------------------------//
 /*!
  * FUNDAMENTAL CONSTANTS
@@ -61,7 +40,6 @@
  * - Actual data is placed in a user-defined type for C-interoperatbility.
  */
 //----------------------------------------------------------------------------//
->>>>>>> 57420807
 
 //! [c] SPEED OF LIGHT (M/S)
 // exact value by NIST definition
@@ -112,12 +90,12 @@
 // Wikipedia (2013-12-3) == NIST Codata 2010 (eps = 4.4e-8)
 static double const protonMassSI = 1.672621777e-27; // kg
 
-//----------------------------------------------------------------------------//
+//---------------------------------------------------------------------------//
 // DERIVED CONSTANTS
 //  - constants derived from fundamental constants listed above
 //  - constants with alternate units
 //  - conversion factors
-//----------------------------------------------------------------------------//
+//---------------------------------------------------------------------------//
 
 /*! \brief EV2K CONVERSION FACTOR FROM ELECTRON-VOLTS TO KELVIN (K/eV)
  *
