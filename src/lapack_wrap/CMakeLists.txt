--- conflicted
+++ resolved
@@ -3,7 +3,7 @@
 # author Kelly Thompson <kgt@lanl.gov>
 # date   2012 Aug 1
 # brief  Generate build project files for lapack_wrap.
-# note   Copyright (C) 2016-2019, Triad National Security
+# note   Copyright (C) 2016-2020, Triad National Security
 #        All rights reserved.
 #--------------------------------------------------------------------------------------------------#
 cmake_minimum_required(VERSION 3.9.0)
@@ -14,10 +14,6 @@
 # 1. LAPACK isn't found.
 # 2. We are targeting an Xcode solution (necessary cmake logic is missing).
 #--------------------------------------------------------------------------------------------------#
-<<<<<<< HEAD
-=======
-
->>>>>>> a7ed4b89
 if( HAVE_Fortran )
 
 if( NOT TARGET lapack OR ${CMAKE_GENERATOR} MATCHES Xcode)
