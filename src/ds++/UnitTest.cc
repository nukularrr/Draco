//----------------------------------*-C++-*----------------------------------//
/*!
 * \file   ds++/UnitTest.cc
 * \author Kelly Thompson
 * \date   Thu May 18 15:46:19 2006
 * \brief  Implementation file for UnitTest.
 * \note   Copyright (C) 2016-2017 Los Alamos National Security, LLC.
 *         All rights reserved. */
//---------------------------------------------------------------------------//

#include "UnitTest.hh"
#include "path.hh"
#include <fstream>
#include <sstream>

#ifdef DRACO_DIAGNOSTICS_LEVEL_3
#include "fpe_trap.hh"
#endif

namespace rtt_dsxx {

//---------------------------------------------------------------------------//
/*!
 * \brief Constructor for UnitTest object.
 * \param argc The number of command line arguments provided to main.
 * \param argv A list of command line arguments.
 * \param release_ A function pointer to the local package's release() function.
 * \param out_ A user selectable output stream.  By default this is std::cout.
 * \param verbose_ Print the messages for passing tests. By default, this is
 * set to true.
 *
 * This constructor automatically parses the command line to setup the name of
 * the unit test (used when generating status reports).  The object produced by
 * this constructor will respond to the command line argument "--version."
 */
UnitTest::UnitTest(int & /* argc */, char **&argv, string_fp_void release_,
                   std::ostream &out_, bool const verbose_)
    : numPasses(0), numFails(0), fpe_trap_active(false),
      testName(getFilenameComponent(std::string(argv[0]), rtt_dsxx::FC_NAME)),
      testPath(getFilenameComponent(
          getFilenameComponent(std::string(argv[0]), rtt_dsxx::FC_REALPATH),
          rtt_dsxx::FC_PATH)),
      release(release_), out(out_), m_dbcRequire(false), m_dbcCheck(false),
      m_dbcEnsure(false), m_dbcNothrow(false), verbose(verbose_) {
  Require(release != NULL);
  Ensure(numPasses == 0);
  Ensure(numFails == 0);
  Ensure(testName.length() > 0);
#if DBC & 1
  m_dbcRequire = true;
#endif
#if DBC & 2
  m_dbcCheck = true;
#endif
#if DBC & 4
  m_dbcEnsure = true;
#endif
#if DBC & 8
  m_dbcNothrow = true;
#endif

// Turn on fpe_traps at level 3.
#ifdef DRACO_DIAGNOSTICS_LEVEL_3
  // if set to false, most compilers will provide a stack trace.
  // if set to true, fpe_trap forms a simple message and calls Insist.
  bool const abortWithInsist(true);
  rtt_dsxx::fpe_trap fpeTrap(abortWithInsist);
  fpe_trap_active = fpeTrap.enable();
#endif

  return;
}

//---------------------------------------------------------------------------//
//! Build the final message that will be desplayed when UnitTest is destroyed.
std::string UnitTest::resultMessage() const {
  std::ostringstream msg;
  msg << "\n*********************************************\n";
  if (UnitTest::numPasses > 0 && UnitTest::numFails == 0)
    msg << "**** " << testName << " Test: PASSED.\n";
  else
    msg << "**** " << testName << " Test: FAILED.\n";
  msg << "*********************************************\n";

  return msg.str();
}

//---------------------------------------------------------------------------//
<<<<<<< HEAD
/*!\brief Increment the failure count and print a message with the source line
 *        number.
 * \param[in] line The line number of the source code where the failure was
=======
/*!
 * \brief Increment the failure count and print a message with the source line
 *        number.
 * \param line The line number of the source code where the failure was
>>>>>>> 59165517
 *        ecnountered.
 */
bool UnitTest::failure(int line) {
  out << "Test: failed on line " << line << std::endl;
  UnitTest::numFails++;
  return false;
}

//---------------------------------------------------------------------------//
/*!
 * \brief Increment the failure count and print a message with the source line
 *        number.
 * \param line The line number of the source code where fail was called from.
 * \param file The name of the file where the failure occured.
 */
bool UnitTest::failure(int line, char const *file) {
  out << "Test: failed on line " << line << " in " << file << std::endl;
  UnitTest::numFails++;
  return false;
}

//---------------------------------------------------------------------------//
/*!
 * \brief Increment the pass count and print a message that a test passed.
 * \param passmsg The message to be printed to the iostream \c UnitTest::out.
 */
bool UnitTest::passes(const std::string &passmsg) {
  if (verbose) {
    out << "Test: passed" << std::endl;
    out << "     " << passmsg << std::endl;
  }
  UnitTest::numPasses++;
  return true;
}

//---------------------------------------------------------------------------//
/*!
 * \brief Increment either the pass or fail count and print a test description.
 *
 * This function is intended to reduce the number of uncovered branches in the
 * test suite when performing coverage analysis. It is used as follows:
 *
 * \code
 *     ut.check(a>0.0, "a>0.0");
 * \endcode
 *
 * If a is in fact greater than zero, the pass count is incremented and the
 * output stream receives
 *
 * \code
 *     Test: passed
 *     a>0.0
 * \endcode
 *
 * Otherwise the fail count in incremented and the output stream receives
 *
 * \code
 *     Test: failed
 *     a>0.0
 * \endcode
 *
 * No branch is visible in the calling code that will be left uncovered during
 * coverage analysis.
 *
 * To further reduce visible branches, a failed test optionally throws an
 * exception, so that a series of tests will be terminated if it is impossible
 * to recover. For example, if an object needed for subsequent tests is not
 * successfully created, the test for successful creation should set the fatal
 * argument so that the sequence of tests is aborted.
 *
 * \param good True if the test passed, false otherwise.
 * \param passmsg The message to be printed to the iostream \c UnitTest::out.
 * \param fatal True if the test is to throw a std::assert on failure.
 */
bool UnitTest::check(bool const good, std::string const &passmsg,
                     bool const fatal) {
  if (good) {
    passes(passmsg);
  } else {
    failure(passmsg);
    if (fatal)
      throw assertion("assertion thrown on critical check failure");
  }
  return true;
}

//---------------------------------------------------------------------------//
/*!
 * \brief Increment the failure count and print a message that a test failed.
 * \param failmsg The message to be printed to the iostream \c UnitTest::out.
 */
bool UnitTest::failure(const std::string &failmsg) {
  out << "Test: failed" << std::endl;
  out << "     " << failmsg << std::endl;
  UnitTest::numFails++;
  return false;
}

<<<<<<< HEAD
//---------------------------------------------------------------------------//
/*!
 * \brief Parse msg to provide a list of words and the number of occurances of 
 *        each.
 */
std::map<std::string, unsigned>
UnitTest::get_word_count(std::ostringstream const &msg, bool verbose) {
  using std::map;
  using std::string;
  using std::cout;
  using std::endl;

  map<string, unsigned> word_list;
  string msgbuf(msg.str());
  string delims(" \n\t:,.;");

  { // Build a list of words found in msgbuf.  Count the number of occurances.

    // Find the beginning of the first word.
    string::size_type begIdx = msgbuf.find_first_not_of(delims);
    string::size_type endIdx;

    // While beginning of a word found
    while (begIdx != string::npos) {
      // search end of actual word
      endIdx = msgbuf.find_first_of(delims, begIdx);
      if (endIdx == string::npos)
        endIdx = msgbuf.length();

      // the word is we found is...
      string word(msgbuf, begIdx, endIdx - begIdx);

      // add it to the map
      word_list[word]++;

      // search to the beginning of the next word
      begIdx = msgbuf.find_first_not_of(delims, endIdx);
    }
  }

  if (verbose) {
    cout << "The messages from the message stream contained the following "
            "words/occurances."
         << endl;
    // print the word_list
    for (auto it = word_list.begin(); it != word_list.end(); ++it)
      cout << it->first << ": " << it->second << endl;
  }

  return word_list;
}

//----------------------------------------------------------------------------//
//! \brief Convert a string into a vector of words.
std::vector<std::string> UnitTest::tokenize(std::string const &source,
                                            char const *delimiter_list,
                                            bool keepEmpty) {
  std::vector<std::string> results;

  size_t prev = 0;
  size_t next = 0;

  while ((next = source.find_first_of(delimiter_list, prev)) !=
         std::string::npos) {
    if (keepEmpty || (next - prev != 0))
      results.push_back(source.substr(prev, next - prev));
    prev = next + 1;
  }

  if (prev < source.size())
    results.push_back(source.substr(prev));

  return results;
}

//---------------------------------------------------------------------------//
/*!
 * \brief Parse text file to provide a list of words and the number of 
 *        occurances of each.
 */
std::map<std::string, unsigned>
UnitTest::get_word_count(std::string const &filename, bool verbose) {
  // open the file
  std::ifstream infile;
  infile.open(filename.c_str());
  Insist(infile, std::string("Cannot open specified file = \"") + filename +
                     std::string("\"."));

  // read and store the text file contents
  std::ostringstream data;
  std::string line;
  if (infile.is_open())
    while (infile.good()) {
      getline(infile, line);
      data << line << std::endl;
    }

  infile.close();
  return UnitTest::get_word_count(data, verbose);
}

=======
>>>>>>> 59165517
} // end namespace rtt_dsxx

//---------------------------------------------------------------------------//
// end of UnitTest.cc
//---------------------------------------------------------------------------//<|MERGE_RESOLUTION|>--- conflicted
+++ resolved
@@ -86,16 +86,9 @@
 }
 
 //---------------------------------------------------------------------------//
-<<<<<<< HEAD
 /*!\brief Increment the failure count and print a message with the source line
  *        number.
  * \param[in] line The line number of the source code where the failure was
-=======
-/*!
- * \brief Increment the failure count and print a message with the source line
- *        number.
- * \param line The line number of the source code where the failure was
->>>>>>> 59165517
  *        ecnountered.
  */
 bool UnitTest::failure(int line) {
@@ -194,110 +187,6 @@
   return false;
 }
 
-<<<<<<< HEAD
-//---------------------------------------------------------------------------//
-/*!
- * \brief Parse msg to provide a list of words and the number of occurances of 
- *        each.
- */
-std::map<std::string, unsigned>
-UnitTest::get_word_count(std::ostringstream const &msg, bool verbose) {
-  using std::map;
-  using std::string;
-  using std::cout;
-  using std::endl;
-
-  map<string, unsigned> word_list;
-  string msgbuf(msg.str());
-  string delims(" \n\t:,.;");
-
-  { // Build a list of words found in msgbuf.  Count the number of occurances.
-
-    // Find the beginning of the first word.
-    string::size_type begIdx = msgbuf.find_first_not_of(delims);
-    string::size_type endIdx;
-
-    // While beginning of a word found
-    while (begIdx != string::npos) {
-      // search end of actual word
-      endIdx = msgbuf.find_first_of(delims, begIdx);
-      if (endIdx == string::npos)
-        endIdx = msgbuf.length();
-
-      // the word is we found is...
-      string word(msgbuf, begIdx, endIdx - begIdx);
-
-      // add it to the map
-      word_list[word]++;
-
-      // search to the beginning of the next word
-      begIdx = msgbuf.find_first_not_of(delims, endIdx);
-    }
-  }
-
-  if (verbose) {
-    cout << "The messages from the message stream contained the following "
-            "words/occurances."
-         << endl;
-    // print the word_list
-    for (auto it = word_list.begin(); it != word_list.end(); ++it)
-      cout << it->first << ": " << it->second << endl;
-  }
-
-  return word_list;
-}
-
-//----------------------------------------------------------------------------//
-//! \brief Convert a string into a vector of words.
-std::vector<std::string> UnitTest::tokenize(std::string const &source,
-                                            char const *delimiter_list,
-                                            bool keepEmpty) {
-  std::vector<std::string> results;
-
-  size_t prev = 0;
-  size_t next = 0;
-
-  while ((next = source.find_first_of(delimiter_list, prev)) !=
-         std::string::npos) {
-    if (keepEmpty || (next - prev != 0))
-      results.push_back(source.substr(prev, next - prev));
-    prev = next + 1;
-  }
-
-  if (prev < source.size())
-    results.push_back(source.substr(prev));
-
-  return results;
-}
-
-//---------------------------------------------------------------------------//
-/*!
- * \brief Parse text file to provide a list of words and the number of 
- *        occurances of each.
- */
-std::map<std::string, unsigned>
-UnitTest::get_word_count(std::string const &filename, bool verbose) {
-  // open the file
-  std::ifstream infile;
-  infile.open(filename.c_str());
-  Insist(infile, std::string("Cannot open specified file = \"") + filename +
-                     std::string("\"."));
-
-  // read and store the text file contents
-  std::ostringstream data;
-  std::string line;
-  if (infile.is_open())
-    while (infile.good()) {
-      getline(infile, line);
-      data << line << std::endl;
-    }
-
-  infile.close();
-  return UnitTest::get_word_count(data, verbose);
-}
-
-=======
->>>>>>> 59165517
 } // end namespace rtt_dsxx
 
 //---------------------------------------------------------------------------//
