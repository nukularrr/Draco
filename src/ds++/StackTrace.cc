--- conflicted
+++ resolved
@@ -132,11 +132,7 @@
       // __cxa_demangle():
 
       int status(1); // assume failure
-<<<<<<< HEAD
-      char *ret01 = NULL;
-=======
-      char *ret = nullptr;
->>>>>>> e8d1f28c
+      char *ret01 = nullptr;
 #ifndef draco_isPGI
       ret01 = abi::__cxa_demangle(begin_name, funcname, &funcnamesize, &status);
 #endif
