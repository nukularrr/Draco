--- conflicted
+++ resolved
@@ -21,12 +21,6 @@
 # ---------------------------------------------------------------------------- #
 # Build Unit tests
 # ---------------------------------------------------------------------------- #
-<<<<<<< HEAD
-add_parallel_tests(
-   SOURCES "${test_sources}"
-   DEPS    Lib_diagnostics
-   PE_LIST "1" )
-=======
 add_scalar_tests(
    SOURCES "${scalar_test_sources}"
    DEPS    Lib_diagnostics )
@@ -34,7 +28,6 @@
    SOURCES "${parallel_test_sources}"
    DEPS    Lib_diagnostics
    PE_LIST "1")
->>>>>>> fe157390
 
 include( ApplicationUnitTest )
 
