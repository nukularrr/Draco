--- conflicted
+++ resolved
@@ -21,14 +21,13 @@
 typedef std::map<int, size_t> Invert_Comm_Map_t;
 
 //---------------------------------------------------------------------------//
-/*
- * \brief Inverts a communication map.
+/**
+ * \brief Invert the contents of a one-to-many mapping between nodes.
  *
-<<<<<<< HEAD
- * \param to_map On input, a map from processor number to the size of
+ * \param[in] to_map On input, a map from processor number to the size of
  *        information to be sent to (or received from) that processor
  *        by the current processor.
- * \param from_map On output, a map from processor number to the size of
+ * \param[out] from_map On output, a map from processor number to the size of
  *        information to be received from (or sent to) that processor by
  *        the current processor.  On input, ignored and deleted.
  *
@@ -38,21 +37,6 @@
  */
 DLL_PUBLIC_c4 void invert_comm_map(Invert_Comm_Map_t const &to_map,
                                    Invert_Comm_Map_t &from_map);
-=======
- * \param[in]  to_values A vector of node numbers that this node communicates
- *             with.
- * \param[out] from_values On output, the vector of node numbers that correspond
- *             to \a to_values.
- *
- * So if the argument \a to_values contains "send to" node values, then the
- * result \a from_values contains the "receive from" node values.  But this
- * routine can also be used as the argument \a to_values contains "receive from"
- * node values, then the result \a from_values contains the "send to" node
- * values.
- */
-DLL_PUBLIC_c4 void invert_comm_map(std::vector<int> const &to_values,
-                                   std::vector<int> &from_values);
->>>>>>> 896ecd44
 
 } // end namespace rtt_c4
 
