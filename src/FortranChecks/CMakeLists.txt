--- conflicted
+++ resolved
@@ -48,17 +48,10 @@
 if( BUILD_TESTING )
 
   if( HAVE_Fortran )
-<<<<<<< HEAD
-    # For Unix, this will simply run add_subdirectory(f90sub). For Visual
-    # Studio or XCode, an ExternalProject will be created that uses an
-    # alternate gfortran via Makefiles to generate the library external to the
-    # main project.
-=======
     # For Unix, this will simply run add_subdirectory(f90sub). For Visual Studio
     # or XCode, an ExternalProject will be created that uses an alternate
     # gfortran via Makefiles to generate the library external to the main
     # project.
->>>>>>> 72b6d834
     include(CMakeAddFortranSubdirectory)
 
     # CMake does not support storing a list of lists when sending data to a
