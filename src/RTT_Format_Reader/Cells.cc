--- conflicted
+++ resolved
@@ -1,5 +1,5 @@
 //----------------------------------*-C++-*--------------------------------//
-/*!
+/*! 
  * \file   RTT_Format_Reader/Cells.cc
  * \author B.T. Adams
  * \date   Wed Jun 7 10:33:26 2000
@@ -8,14 +8,12 @@
  *         All rights reserved.
  */
 //---------------------------------------------------------------------------//
-// $Id$
-//---------------------------------------------------------------------------//
 
 #include "Cells.hh"
 
 namespace rtt_RTT_Format_Reader {
 /*!
- * \brief Parses the cells block data from the mesh file via calls to
+ * \brief Parses the cells block data from the mesh file via calls to 
  *        private member functions.
  * \param meshfile Mesh file name.
  */
@@ -43,7 +41,6 @@
   string dummyString;
   int cellNum;
 
-<<<<<<< HEAD
   for (size_t i = 0; i < static_cast<size_t>(dims.get_ncells()); ++i) {
     cellNum = Nodes::readNextInt(meshfile);
     // meshfile >> cellNum;
@@ -61,48 +58,17 @@
       meshfile >> nodes[i][j];
       --nodes[i][j];
     }
+    // std::cout << " Read the following nodes for cell " << i << std::endl;
+    // for (unsigned j = 0; j < cellDefs.get_nnodes(cellType[i]); ++j)
+    //    std::cout << " " << nodes[i][j];
+    // std::cout << std::endl;
+
     for (size_t j = 0; j < static_cast<size_t>(dims.get_ncell_flag_types());
          ++j) {
       Check(j < flags[i].size());
       meshfile >> flags[i][j];
       Insist(cellFlags.allowed_flag(j, flags[i][j]),
              "Invalid mesh file: illegal cell flag");
-=======
-    for (size_t i = 0; i < static_cast<size_t>(dims.get_ncells()); ++i)
-    {
-        cellNum = Nodes::readNextInt(meshfile);
-        // meshfile >> cellNum;
-        Insist(static_cast<size_t>(cellNum) == i + 1,
-               "Invalid mesh file: cell index out of order");
-        Check(i < cellType.size());
-        meshfile >> cellType[i];
-        --cellType[i];
-        Insist(dims.allowed_cell_type(cellType[i]),
-               "Invalid mesh file: illegal cell type");
-        Check(i < nodes.size());
-        nodes[i].resize(cellDefs.get_nnodes(cellType[i]));
-        for (unsigned j = 0; j < cellDefs.get_nnodes(cellType[i]); ++j)
-        {
-            Check(j < nodes[i].size());
-            meshfile >> nodes[i][j];
-            --nodes[i][j];
-        }
-
-        // std::cout << " Read the following nodes for cell " << i << std::endl;
-        // for (unsigned j = 0; j < cellDefs.get_nnodes(cellType[i]); ++j)
-        //    std::cout << " " << nodes[i][j];
-        // std::cout << std::endl;
-
-        for (size_t j = 0; j < static_cast<size_t>(dims.get_ncell_flag_types());
-             ++j)
-        {
-            Check(j < flags[i].size());
-            meshfile >> flags[i][j];
-            Insist(cellFlags.allowed_flag(j, flags[i][j]),
-                   "Invalid mesh file: illegal cell flag");
-        }
-        std::getline(meshfile, dummyString);
->>>>>>> 6eb8ff35
     }
     std::getline(meshfile, dummyString);
   }
@@ -114,24 +80,16 @@
 void Cells::readEndKeyword(ifstream &meshfile) {
   string dummyString;
 
-<<<<<<< HEAD
   meshfile >> dummyString;
   Insist(dummyString == "end_cells",
          "Invalid mesh file: cells block missing end");
   std::getline(meshfile, dummyString); // read and discard blank line.
-=======
-    meshfile >> dummyString;
-    Insist(dummyString == "end_cells",
-           "Invalid mesh file: cells block missing end");
-    std::getline(meshfile, dummyString); // read and discard blank line.
->>>>>>> 6eb8ff35
 }
 /*!
- * \brief Changes the cell nodes when the cell definitions specified in the
- *        RTT_Format file have been transformed into an alternative cell
+ * \brief Changes the cell nodes when the cell definitions specified in the 
+ *        RTT_Format file have been transformed into an alternative cell 
  *        definition (e.g., CYGNUS).
  */
-<<<<<<< HEAD
 void Cells::redefineCells() {
   vector_int temp_nodes;
   for (int ct = 0; ct < dims.get_ncell_types(); ct++) {
@@ -156,39 +114,6 @@
           nodes[c] = temp_nodes;
         }
       }
-=======
-void Cells::redefineCells()
-{
-    vector_int temp_nodes;
-    for (int ct = 0; ct < dims.get_ncell_types(); ct++)
-    {
-        int this_cell_type = dims.get_cell_types(ct);
-        vector_int node_map(cellDefs.get_node_map(this_cell_type));
-        Insist(node_map.size() == cellDefs.get_nnodes(this_cell_type),
-               "Error in Cells redefinition.");
-
-        // Check to see if the nodes need to be rearranged for this cell type.
-        bool redefined = false;
-        for (size_t n = 0; n < node_map.size(); n++)
-        {
-            if (static_cast<size_t>(node_map[n]) != n) redefined = true;
-        }
-
-        if (redefined)
-        {
-            temp_nodes.resize(cellDefs.get_nnodes(this_cell_type));
-            for (int c = 0; c < dims.get_ncells(); c++)
-            {
-                if (cellType[c] == this_cell_type)
-                {
-                    for (size_t n = 0; n < nodes[c].size(); n++)
-                        temp_nodes[node_map[n]] = nodes[c][n];
-                    nodes[c] = temp_nodes;
-                }
-            }
-        }
-        node_map.resize(0);
->>>>>>> 6eb8ff35
     }
     node_map.resize(0);
   }
