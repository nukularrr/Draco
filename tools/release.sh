--- conflicted
+++ resolved
@@ -37,13 +37,8 @@
 # switch to group 'ccsrad' or dacodes
 install_group=$USER
 build_group=$USER
-<<<<<<< HEAD
-if [[ `groups | grep -c dacodes` -gt 0 ]]; then install_group=dacodes;
-elif [[   `groups | grep -c ccsrad`  -gt 0 ]]; then install_group=ccsrad; fi
-=======
 if [[   `groups | grep -c dacodes` -gt 0 ]]; then install_group=dacodes;
 elif [[ `groups | grep -c ccsrad`  -gt 0 ]]; then install_group=ccsrad; fi
->>>>>>> 0826f6ac
 if [[ $(id -gn) != $install_group ]]; then exec sg $install_group "$0 $*"; fi
 umask 0007       # initially no world or group access
 set -m           # Enable job control
